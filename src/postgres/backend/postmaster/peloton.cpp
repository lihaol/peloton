--- conflicted
+++ resolved
@@ -204,21 +204,12 @@
 
   // Execute the plantree
   try {
-<<<<<<< HEAD
-
-	status = peloton::bridge::PlanExecutor::ExecutePlan(mapped_plan_ptr.get(),
-	                                                        param_list,
-	                                                        tuple_desc);
-
-
     // Clean up the plantree
     // Not clean up now ! This is cached !
     // peloton::bridge::PlanTransformer::CleanPlan(pmapped_plan);
-=======
     status = peloton::bridge::PlanExecutor::ExecutePlan(mapped_plan_ptr.get(),
                                                         param_list,
                                                         tuple_desc);
->>>>>>> f2054b55
   }
   catch(const std::exception &exception) {
     elog(ERROR, "Peloton exception :: %s", exception.what());
