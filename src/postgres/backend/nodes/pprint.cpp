--- conflicted
+++ resolved
@@ -40,17 +40,14 @@
 
 void printPlanStateTree(const PlanState *planstate) {
   //FILE *minglog = fopen(logpath, "a+");
-<<<<<<< HEAD
   print_plan(stdout, planstate, NULL, NULL, 0);
   fprintf(stdout, "\n");
-=======
 
   fprintf(stdout, "printing plan state :: \n");
   fflush(stdout);
 
   print_plan(stdout, planstate, NULL, NULL, 0);
   //fprintf(minglog, "\n");
->>>>>>> ba0e1642
   //fclose(minglog);
 }
 
