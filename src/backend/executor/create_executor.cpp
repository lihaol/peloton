--- conflicted
+++ resolved
@@ -275,7 +275,7 @@
   // Physical index
   //===--------------------------------------------------------------------===//
 
-  catalog::Schema *tuple_schema = table->GetTable()->GetSchema();
+  auto tuple_schema = table->GetTable()->GetSchema();
   catalog::Schema *key_schema = catalog::Schema::CopySchema(tuple_schema, key_attrs);
 
   index::IndexMetadata *index_metadata = new index::IndexMetadata(index_name,
@@ -435,9 +435,6 @@
 
     }
   } // FOR
-<<<<<<< HEAD
-  */
-=======
 
   // In-Memory Data Table
   catalog::Schema *schema = new catalog::Schema(physical_columns);
@@ -458,103 +455,11 @@
 
     db->Unlock();
   }
-
-  LOG_WARN("Created table : %s \n", table_name);
+  */
+
+  LOG_WARN("Created table : %s \n", table_name.c_str());
   return true;
 }
-*/
-
-bool CreateExecutor::CreateIndex(catalog::Database* db,
-                                 std::string index_name,
-                                 std::string table_name,
-                                 std::vector<std::string> index_attrs,
-                                 bool unique) {
-  catalog::Table *table = db->GetTable(table_name);
-  if (table == nullptr) {
-    LOG_ERROR("Table does not exist  : %s \n", table_name.c_str());
-    return false;
-  }
-
-  if (index_attrs.empty()) {
-    LOG_ERROR("No index attributes defined for index : %s \n", index_name.c_str());
-    return false;
-  }
-
-  std::vector<oid_t> key_attrs;
-  std::vector<catalog::Column*> table_columns = table->GetColumns();
-  std::vector<catalog::Column*> key_columns;
-
-  for (auto key : index_attrs) {
-    catalog::Column *column = table->GetColumn(key);
-    if (column == nullptr) {
-      LOG_ERROR("Index attribute does not exist in table : %s %s \n", key.c_str(), table_name.c_str());
-      return false;
-    }
-    else {
-      key_attrs.push_back(column->GetOffset());
-      key_columns.push_back(column);
-    }
-  }
-
-  //===--------------------------------------------------------------------===//
-  // Physical index
-  //===--------------------------------------------------------------------===//
-
-  auto tuple_schema = table->GetTable()->GetSchema();
-  catalog::Schema *key_schema = catalog::Schema::CopySchema(tuple_schema, key_attrs);
-
-  index::IndexMetadata *index_metadata = new index::IndexMetadata(index_name,
-                                                                  INDEX_TYPE_BTREE_MULTIMAP,
-                                                                  tuple_schema,
-                                                                  key_schema,
-                                                                  unique);
-
-  index::Index *physical_index = index::IndexFactory::GetInstance(index_metadata);
-
-  catalog::Index *index = new catalog::Index(index_name,
-                                             INDEX_TYPE_BTREE_MULTIMAP,
-                                             unique,
-                                             key_columns);
-
-  // lock table
-  {
-    table->Lock();
-
-    bool status = table->AddIndex(index);
-    if (status == false) {
-      LOG_ERROR("Could not create index : %s \n", index_name.c_str());
-      delete physical_index;
-      delete index;
-      delete index_metadata;
-      table->Unlock();
-      return false;
-    }
-
-    table->Unlock();
-  }
-
-  index->SetPhysicalIndex(physical_index);
-
-  LOG_WARN("Created index : %s \n", index_name.c_str());
-
-  return true;
-}
-
-bool CreateExecutor::CreateConstraint(catalog::Database* db,
-                                      std::string table_name) {
-
-  catalog::Table *table = db->GetTable(table_name);
-  if (table == nullptr) {
-    LOG_ERROR("Table does not exist  : %s \n", table_name.c_str());
-    return false;
-  }
-
-  // TODO : Need to work on this.
->>>>>>> 6e7c551d
-
-  return (true);
-}
-
 
 } // namespace executor
 } // namespace nstore
