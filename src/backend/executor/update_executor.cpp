--- conflicted
+++ resolved
@@ -109,10 +109,9 @@
       return false;
     }
 
-<<<<<<< HEAD
-=======
+
     executor_context_->num_processed += 1; // updated one
->>>>>>> 19531a19
+
     transaction_->RecordInsert(location);
 
    // Logging 
