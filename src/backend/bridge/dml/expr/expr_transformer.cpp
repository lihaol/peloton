--- conflicted
+++ resolved
@@ -29,8 +29,8 @@
 #include "backend/expression/abstract_expression.h"
 #include "backend/expression/vector_expression.h"
 #include "backend/expression/constant_value_expression.h"
-#include "postgres/include/executor/executor.h"        //added by michael
-#include "backend/expression/comparison_expression.h"  //added by michael
+#include "postgres/include/executor/executor.h"
+#include "backend/expression/comparison_expression.h"
 
 namespace peloton {
 namespace bridge {
@@ -97,12 +97,7 @@
 
     default:
       LOG_ERROR("Unsupported Postgres Expr type: %u (see 'nodes.h')\n",
-<<<<<<< HEAD
-                nodeTag(expr_state->expr))
-                ;
-=======
                 nodeTag(expr_state->expr));
->>>>>>> bf2e709b
   }
 
   return peloton_expr;
@@ -136,31 +131,17 @@
 
 std::vector<std::unique_ptr<const expression::AbstractExpression>>
 ExprTransformer::TransformExprList(const ExprState *expr_state) {
-<<<<<<< HEAD
-
-  // a list of AND'ed expressions
-  std::vector<std::unique_ptr<const expression::AbstractExpression> > exprs;
-
-  if (nodeTag(expr_state->expr) == T_List) {
-    const List* list = reinterpret_cast<const List*>(expr_state);
-    ListCell* l;
-=======
   std::vector<std::unique_ptr<const expression::AbstractExpression>>
-      exprs;  // a list of AND'ed expressions
+  exprs;  // a list of AND'ed expressions
   if (nodeTag(expr_state->expr) == T_List) {
     const List *list = reinterpret_cast<const List *>(expr_state);
     ListCell *l;
->>>>>>> bf2e709b
     assert(list_length(list) > 0);
     LOG_TRACE("Expression List of length %d", length);
 
     foreach (l, list) {
-<<<<<<< HEAD
-      const ExprState* expr_state = reinterpret_cast<const ExprState*>(lfirst(l));
-=======
       const ExprState *expr_state =
           reinterpret_cast<const ExprState *>(lfirst(l));
->>>>>>> bf2e709b
       exprs.emplace_back(ExprTransformer::TransformExpr(expr_state));
     }
   } else {
@@ -170,11 +151,7 @@
   return exprs;
 }
 
-<<<<<<< HEAD
-bool ExprTransformer::CleanExprTree(expression::AbstractExpression* root) {
-=======
 bool ExprTransformer::CleanExprTree(expression::AbstractExpression *root) {
->>>>>>> bf2e709b
   // AbstractExpression's destructor already handles deleting children
   delete root;
 
@@ -239,34 +216,21 @@
       const_expr->consttype == POSTGRES_VALUE_TYPE_INT2_ARRAY ||
       const_expr->consttype == POSTGRES_VALUE_TYPE_INT4_ARRAY ||
       const_expr->consttype == POSTGRES_VALUE_TYPE_FLOADT4_ARRAY ||
-<<<<<<< HEAD
-      const_expr->consttype == POSTGRES_VALUE_TYPE_OID_ARRAY ) {
-    std::vector<expression::AbstractExpression *>* vecExpr = new std::vector<expression::AbstractExpression *>;
-=======
       const_expr->consttype == POSTGRES_VALUE_TYPE_OID_ARRAY) {
     std::vector<expression::AbstractExpression *> *vecExpr =
         new std::vector<expression::AbstractExpression *>;
->>>>>>> bf2e709b
     Value tmpVal;
     int nElements = value.ArrayLength();
     for (int i = 0; i < nElements; i++) {
       tmpVal = value.ItemAtIndex(i);
       std::string str = tmpVal.Debug();
-<<<<<<< HEAD
-      expression::AbstractExpression* ce = expression::ConstantValueFactory(tmpVal);
-=======
       expression::AbstractExpression *ce =
           expression::ConstantValueFactory(tmpVal);
->>>>>>> bf2e709b
       vecExpr->push_back(ce);
     }
     auto rv = expression::VectorFactory(VALUE_TYPE_ARRAY, vecExpr);
     return rv;
-<<<<<<< HEAD
-    //Free val and vector here ?michael vector_expression delete vecExpr
-=======
     // Free val and vector here ?michael vector_expression delete vecExpr
->>>>>>> bf2e709b
   } else {
     auto rv = expression::ConstantValueFactory(value);
     return rv;
@@ -281,60 +245,24 @@
   auto func_state = reinterpret_cast<const FuncExprState *>(es);
 
   assert(op_expr->opfuncid !=
-         0);  // Hopefully it has been filled in by PG planner
+      0);  // Hopefully it has been filled in by PG planner
 
   auto pg_func_id = op_expr->opfuncid;
 
   return ReMapPgFunc(pg_func_id, func_state->args);
 }
 
-<<<<<<< HEAD
-//added by michael for IN operator
-expression::AbstractExpression* ExprTransformer::TransformScalarArrayOp(
-    const ExprState* expression_state) {
+expression::AbstractExpression *ExprTransformer::TransformScalarArrayOp(
+    const ExprState *es) {
   LOG_TRACE("Transform ScalarArrayOp \n");
 
-  auto op_expr = reinterpret_cast<const ScalarArrayOpExpr*>(expression_state->expr);
-  //auto sa_state = reinterpret_cast<const ScalarArrayOpExprState*>(es);
-  assert(op_expr->opfuncid != 0);  // Hopefully it has been filled in by PG planner
-  const List* list = op_expr->args;
-  assert(list_length(list) <= 2);  // Hopefully it has at most two parameters
-
-  // Extract function arguments (at most two)
-  expression::AbstractExpression* lc = nullptr;
-  expression::AbstractExpression* rc = nullptr;
-  int ic = 0;
-  ListCell* arg;
-  foreach (arg, list)
-  {
-    Expr* expression = (Expr*) lfirst(arg);
-
-    if (ic >= list_length(list))
-      break;
-    if (ic == 0)
-      lc = TransformExpr(expression);
-    else if (ic == 1)
-      rc = TransformExpr(expression);
-    else break;
-
-    ic++;
-  }
-
-  return expression::ComparisonFactory(EXPRESSION_TYPE_COMPARE_IN, lc, rc);
-  //return expression::ComparisonFactory(EXPRESSION_TYPE_COMPARE_EQUAL, lc, rc);
-}
-=======
-// added by michael for IN operator
-expression::AbstractExpression *ExprTransformer::TransformScalarArrayOp(
-    const ExprState *es) {
-  LOG_TRACE("Transform ScalarArrayOp \n");
-
   auto op_expr = reinterpret_cast<const ScalarArrayOpExpr *>(es->expr);
-  // auto sa_state = reinterpret_cast<const ScalarArrayOpExprState*>(es);
-  assert(op_expr->opfuncid !=
-         0);  // Hopefully it has been filled in by PG planner
+  // Ensure that it has been filled in by PG planner
+  assert(op_expr->opfuncid != 0);
+
   const List *list = op_expr->args;
-  assert(list_length(list) <= 2);  // Hopefully it has at most two parameters
+  // Ensure that it has at most two parameters
+  assert(list_length(list) <= 2);
 
   // Extract function arguments (at most two)
   expression::AbstractExpression *lc = nullptr;
@@ -354,11 +282,8 @@
 
     ic++;
   }
->>>>>>> bf2e709b
 
   return expression::ComparisonFactory(EXPRESSION_TYPE_COMPARE_IN, lc, rc);
-  // return expression::ComparisonFactory(EXPRESSION_TYPE_COMPARE_EQUAL, lc,
-  // rc);
 }
 
 expression::AbstractExpression *ExprTransformer::TransformFunc(
@@ -405,8 +330,8 @@
 
   oid_t tuple_idx =
       (var_expr->varno == INNER_VAR
-           ? 1
-           : 0);  // Seems reasonable, c.f. ExecEvalScalarVarFast()
+          ? 1
+              : 0);  // Seems reasonable, c.f. ExecEvalScalarVarFast()
 
   /*
    * Special case: an varattno of zero in PG
@@ -433,8 +358,8 @@
 
   oid_t tuple_idx =
       (var_expr->varno == INNER_VAR
-           ? 1
-           : 0);  // Seems reasonable, c.f. ExecEvalScalarVarFast()
+          ? 1
+              : 0);  // Seems reasonable, c.f. ExecEvalScalarVarFast()
 
   /*
    * Special case: an varattno of zero in PG
@@ -506,20 +431,15 @@
   switch (param_expr->paramkind) {
     case PARAM_EXTERN: {
       LOG_TRACE("Handle EXTREN PARAM");
-<<<<<<< HEAD
-      return expression::ParameterValueFactory(param_expr->paramid - 1);  // 1 indexed
+      return expression::ParameterValueFactory(param_expr->paramid -
+                                               1);  // 1 indexed
     } break;
     case PARAM_EXEC: {
-        LOG_TRACE("Handle EXEC PARAM");
-        return expression::ParameterValueFactory(param_expr->paramid - 1);  // 1 indexed
+      LOG_TRACE("Handle EXEC PARAM");
+      return expression::ParameterValueFactory(param_expr->paramid - 1);  // 1 indexed
     } break;
     //PARAM_SUBLINK,
     //PARAM_MULTIEXPR
-=======
-      return expression::ParameterValueFactory(param_expr->paramid -
-                                               1);  // 1 indexed
-      break;
->>>>>>> bf2e709b
     default:
       LOG_ERROR("Unrecognized param kind %d", param_expr->paramkind);
       break;
@@ -558,18 +478,10 @@
   return expression::TupleValueFactory(tuple_idx, value_idx);
 }
 
-<<<<<<< HEAD
-expression::AbstractExpression* ExprTransformer::TransformList(
-    const ExprState* es, ExpressionType et) {
-  assert(
-      et == EXPRESSION_TYPE_CONJUNCTION_AND
-      || et == EXPRESSION_TYPE_CONJUNCTION_OR);
-=======
 expression::AbstractExpression *ExprTransformer::TransformList(
     const ExprState *es, ExpressionType et) {
   assert(et == EXPRESSION_TYPE_CONJUNCTION_AND ||
          et == EXPRESSION_TYPE_CONJUNCTION_OR);
->>>>>>> bf2e709b
 
   const List *list = reinterpret_cast<const List *>(es);
   ListCell *l;
@@ -577,7 +489,7 @@
   if (length == 0) return nullptr;
   LOG_TRACE("Expression List of length %d", length);
   std::list<expression::AbstractExpression *>
-      exprs;  // a list of AND'ed expressions
+  exprs;  // a list of AND'ed expressions
 
   foreach (l, list) {
     const ExprState *expr_state =
@@ -661,12 +573,7 @@
       LOG_ERROR(
           "This Peloton ExpressionType is in our map but not transformed here "
           ": %u",
-<<<<<<< HEAD
-          plt_exprtype)
-          ;
-=======
           plt_exprtype);
->>>>>>> bf2e709b
   }
 
   return nullptr;
