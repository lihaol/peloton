--- conflicted
+++ resolved
@@ -266,8 +266,7 @@
       break;
 
     default:
-      LOG_ERROR("Unsupported plan node type : %d ", plan_node_type)
-      ;
+      LOG_ERROR("Unsupported plan node type : %d ", plan_node_type);
       break;
   }
 
@@ -309,158 +308,5 @@
   delete root;
 }
 
-<<<<<<< HEAD
-/**
- * @brief Add a Materialization node if the root of the executor tree is seqscan
- * or limit
- * @param the current executor tree
- * @return new root of the executor tree
- */
-executor::AbstractExecutor *PlanExecutor::AddMaterialization(
-    executor::AbstractExecutor *root) {
-  if (root == nullptr)
-    return root;
-  auto type = root->GetRawNode()->GetPlanNodeType();
-  executor::AbstractExecutor *new_root = root;
-
-  switch (type) {
-    case PLAN_NODE_TYPE_MERGEJOIN:
-    case PLAN_NODE_TYPE_HASHJOIN:
-    case PLAN_NODE_TYPE_NESTLOOP:
-    case PLAN_NODE_TYPE_SEQSCAN:
-    case PLAN_NODE_TYPE_INDEXSCAN:
-      /* FALL THRU */
-    case PLAN_NODE_TYPE_LIMIT:
-      new_root = new executor::MaterializationExecutor(nullptr, nullptr);
-      new_root->AddChild(root);
-      LOG_TRACE("Added materialization, the original root executor type is %d",
-                type);
-      break;
-    default:
-      break;
-  }
-
-  return new_root;
-}
-
-/**
- * @brief Build a executor tree and execute it.
- * @return status of execution.
- */
-peloton_status
-PlanExecutor::ExecutePlan(const planner::AbstractPlan *plan,
-                          ParamListInfo param_list,
-                          TupleDesc tuple_desc) {
-  peloton_status p_status;
-
-  if (plan == nullptr)
-    return p_status;
-
-  LOG_TRACE("PlanExecutor Start \n");
-
-  bool status;
-  bool init_failure = false;
-  bool single_statement_txn = false;
-  List *slots = NULL;
-
-  auto &txn_manager = concurrency::TransactionManager::GetInstance();
-  auto txn = peloton::concurrency::current_txn;
-  // This happens for single statement queries in PG
-  if (txn == nullptr) {
-    single_statement_txn = true;
-    txn = txn_manager.BeginTransaction();
-  }
-  assert(txn);
-
-  LOG_TRACE("Txn ID = %lu ", txn->GetTransactionId());
-  LOG_TRACE("Building the executor tree");
-
-  auto executor_context = BuildExecutorContext(param_list, txn);
-
-  // Build the executor tree
-
-  executor::AbstractExecutor *executor_tree = BuildExecutorTree(
-      nullptr, plan, executor_context);
-
-  LOG_TRACE("Initializing the executor tree");
-
-  // Initialize the executor tree
-  status = executor_tree->Init();
-
-  // Abort and cleanup
-  if (status == false) {
-    init_failure = true;
-    txn->SetResult(Result::RESULT_FAILURE);
-    goto cleanup;
-  }
-
-  LOG_TRACE("Running the executor tree");
-
-  // Execute the tree until we get result tiles from root node
-  for (;;) {
-    status = executor_tree->Execute();
-
-    // Stop
-    if (status == false) {
-      break;
-    }
-
-    std::unique_ptr<executor::LogicalTile> logical_tile(executor_tree->GetOutput());
-
-    // Some executors don't return logical tiles (e.g., Update).
-    if (logical_tile.get() == nullptr) {
-      continue;
-    }
-
-    // Go over the logical tile
-    for (oid_t tuple_id : *logical_tile) {
-      expression::ContainerTuple<executor::LogicalTile> cur_tuple(logical_tile.get(), tuple_id);
-
-      auto slot = TupleTransformer::GetPostgresTuple(&cur_tuple, tuple_desc);
-
-      if (slot != nullptr) {
-        slots = lappend(slots, slot);
-      }
-    }
-
-  }
-
-  // Set the result
-  p_status.m_processed = executor_context->num_processed;
-  p_status.m_result_slots = slots;
-
-  // final cleanup
-  cleanup:
-
-  LOG_TRACE("About to commit: single stmt: %d, init_failure: %d, status: %d", single_statement_txn, init_failure, txn->GetResult());
-
-  // should we commit or abort ?
-  if (single_statement_txn == true || init_failure == true) {
-    auto status = txn->GetResult();
-    switch (status) {
-      case Result::RESULT_SUCCESS:
-        // Commit
-        txn_manager.CommitTransaction();
-
-        break;
-
-      case Result::RESULT_FAILURE:
-      default:
-        // Abort
-        txn_manager.AbortTransaction();
-    }
-  }
-  // clean up executor tree
-  CleanExecutorTree(executor_tree);
-
-  // Clean executor context
-  delete executor_context;
-
-  p_status.m_result = txn->GetResult();
-  return p_status;
-}
-
-=======
->>>>>>> 5b9b58ae
 }  // namespace bridge
 }  // namespace peloton