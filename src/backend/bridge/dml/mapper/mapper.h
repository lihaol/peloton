//===----------------------------------------------------------------------===//
//
//                         PelotonDB
//
// mapper.h
//
// Identification: src/backend/bridge/dml/mapper/mapper.h
//
// Copyright (c) 2015, Carnegie Mellon University Database Group
//
//===----------------------------------------------------------------------===//

#pragma once

#include "backend/bridge/ddl/bridge.h"
#include "backend/bridge/dml/expr/expr_transformer.h"
#include "backend/bridge/dml/tuple/tuple_transformer.h"
#include "backend/expression/abstract_expression.h"
#include "backend/expression/expression_util.h"
#include "backend/common/value_vector.h"
#include "backend/common/logger.h"
#include "backend/planner/abstract_plan_node.h"
#include "backend/planner/project_info.h"

#include "postgres.h"
#include "c.h"
#include "executor/execdesc.h"
#include "utils/rel.h"

namespace peloton {
namespace bridge {

//===--------------------------------------------------------------------===//
// Plan Transformer (From Postgres To Peloton)
//===--------------------------------------------------------------------===//

class PlanTransformer {
 public:
  PlanTransformer(const PlanTransformer &) = delete;
  PlanTransformer &operator=(const PlanTransformer &) = delete;
  PlanTransformer(PlanTransformer &&) = delete;
  PlanTransformer &operator=(PlanTransformer &&) = delete;

  PlanTransformer(){};

  static void PrintPlanState(const PlanState *plan_state);

  static planner::AbstractPlanNode *TransformPlan(const PlanState *plan_state) {
    return TransformPlan(plan_state, kDefaultOptions);
  }

  static bool CleanPlanNodeTree(planner::AbstractPlanNode *root);

  static const ValueArray BuildParams(const ParamListInfo param_list);

 private:
  //======-----------------------------------
  // Options controlling some transform operations
  //======-----------------------------------
  class TransformOptions {
   public:
    bool use_projInfo = true;  // Use PlanState.projInfo or not
    TransformOptions() = default;
    TransformOptions(bool pi) : use_projInfo(pi) {}
  };

  static const TransformOptions kDefaultOptions;

  static planner::AbstractPlanNode *TransformPlan(
      const PlanState *plan_state, const TransformOptions options);

  //======---------------------------------------
  // MODIFY TABLE FAMILY
  //======---------------------------------------
  static planner::AbstractPlanNode *TransformModifyTable(
      const ModifyTableState *plan_state, const TransformOptions options);

  static planner::AbstractPlanNode *TransformInsert(
      const ModifyTableState *plan_state, const TransformOptions options);
  static planner::AbstractPlanNode *TransformUpdate(
      const ModifyTableState *plan_state, const TransformOptions options);
  static planner::AbstractPlanNode *TransformDelete(
      const ModifyTableState *plan_state, const TransformOptions options);

  //======---------------------------------------
  // SCAN FAMILY
  //======---------------------------------------
  /*
   * The ScanState.projInfo in ScanState may be processed in three possible
   * ways:
   * 1. It is stolen by the scan's parent. Then, options.use_projInfo should be
   * false
   * and the transform methods will skip processing projInfo.
   * 2. It is a pure direct map, which will be converted to a column list for
   * AbstractScanNode.
   * 3. It contains non-trivial projections. In this case, the transform methods
   * will
   * generate a projection plan node and put it on top of the scan node.
   */
  static planner::AbstractPlanNode *TransformSeqScan(
      const SeqScanState *plan_state, const TransformOptions options);
  static planner::AbstractPlanNode *TransformIndexScan(
      const IndexScanState *plan_state, const TransformOptions options);
  static planner::AbstractPlanNode *TransformIndexOnlyScan(
      const IndexOnlyScanState *plan_state, const TransformOptions options);
  static planner::AbstractPlanNode *TransformBitmapScan(
      const BitmapHeapScanState *plan_state, const TransformOptions options);

  //======---------------------------------------
  // JOIN FAMILY
  //======---------------------------------------
  static planner::AbstractPlanNode *TransformNestLoop(
      const NestLoopState *plan_state);

  //======---------------------------------------
  // OTHERS
  //======---------------------------------------
  static planner::AbstractPlanNode *TransformLockRows(
      const LockRowsState *plan_state);

  static planner::AbstractPlanNode *TransformMaterialization(
      const MaterialState *plan_state);

  static planner::AbstractPlanNode *TransformLimit(
      const LimitState *plan_state);

  static planner::AbstractPlanNode *TransformResult(
      const ResultState *plan_state);

<<<<<<< HEAD
  static planner::AbstractPlanNode *TransformAgg(const AggState *plan_state);

=======
>>>>>>> 0367f3ba
  static PelotonJoinType TransformJoinType(const JoinType type);

  //========-----------------------------------------
  // Common utility functions for Scan's
  //========-----------------------------------------
  static void GetGenericInfoFromScanState(
      planner::AbstractPlanNode *&parent,
      expression::AbstractExpression *&predicate,
      std::vector<oid_t> &out_col_list, const ScanState *sstate,
      bool use_projInfo = true);

  static const planner::ProjectInfo *BuildProjectInfo(
      const ProjectionInfo *pg_proj_info, oid_t column_count);

  static expression::AbstractExpression *BuildPredicateFromQual(List *qual);

  static const std::vector<oid_t> BuildColumnListFromDirectMap(
      planner::ProjectInfo::DirectMapList dmlist);
};

}  // namespace bridge
}  // namespace peloton<|MERGE_RESOLUTION|>--- conflicted
+++ resolved
@@ -127,11 +127,8 @@
   static planner::AbstractPlanNode *TransformResult(
       const ResultState *plan_state);
 
-<<<<<<< HEAD
   static planner::AbstractPlanNode *TransformAgg(const AggState *plan_state);
 
-=======
->>>>>>> 0367f3ba
   static PelotonJoinType TransformJoinType(const JoinType type);
 
   //========-----------------------------------------
