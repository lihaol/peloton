--- conflicted
+++ resolved
@@ -22,11 +22,11 @@
 
 #include "access/htup_details.h"
 #include "nodes/print.h"
+#include "utils/array.h"
 #include "utils/builtins.h"
 #include "utils/numeric.h"
 #include "postgres_ext.h"
 
-#include "postgres/include/utils/array.h"  //added by michael. use peloton not postgres?
 
 namespace peloton {
 namespace bridge {
@@ -200,16 +200,11 @@
       value =
           ValueFactory::GetArrayValueFromSizeAndType(nelems, VALUE_TYPE_ARRAY);
 
-<<<<<<< HEAD
-		double* pdata = (double *) ARR_DATA_PTR(arr);
-		value = ValueFactory::GetArrayValueFromSizeAndType(nelems, VALUE_TYPE_ARRAY);
-=======
       double *pdata = (double *)ARR_DATA_PTR(arr);
       value =
           ValueFactory::GetArrayValueFromSizeAndType(nelems, VALUE_TYPE_ARRAY);
 
       std::vector<Value> vecValue;
->>>>>>> bea8fd50
 
       for (i = 0; i < nelems; ++i) {
         double fpnum = pdata[i];
@@ -392,19 +387,11 @@
     Value value = tuple->GetValue(att_itr);
     Datum datum = GetDatum(value);
 
-<<<<<<< HEAD
-    assert(tuple_desc->attrs[att_itr]->attbyval == true
-           || value.GetValueType() == VALUE_TYPE_VARCHAR
-           || value.GetValueType() == VALUE_TYPE_VARBINARY
-           || value.GetValueType() == VALUE_TYPE_DECIMAL
-           || value.GetValueType() == VALUE_TYPE_NULL);
-=======
     assert(tuple_desc->attrs[att_itr]->attbyval == true ||
            value.GetValueType() == VALUE_TYPE_VARCHAR ||
            value.GetValueType() == VALUE_TYPE_VARBINARY ||
            value.GetValueType() == VALUE_TYPE_DECIMAL ||
            value.GetValueType() == VALUE_TYPE_NULL);
->>>>>>> bea8fd50
 
     datums[att_itr] = datum;
     nulls[att_itr] = value.IsNull() ? true : false;
