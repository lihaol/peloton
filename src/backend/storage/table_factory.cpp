/*-------------------------------------------------------------------------
 *
 * table_factory.cpp
 * file description
 *
 * Copyright(c) 2015, CMU
 *
 *-------------------------------------------------------------------------
 */

#include "backend/bridge/bridge.h"
#include "backend/storage/table_factory.h"

#include "backend/common/exception.h"
#include "backend/common/logger.h"
#include "backend/index/index.h"
#include "backend/catalog/manager.h"
#include "backend/storage/data_table.h"

#include <mutex>

namespace nstore {
namespace storage {

<<<<<<< HEAD
DataTable* TableFactory::GetDataTable(oid_t database_oid,
                                      catalog::Schema* schema,
=======
DataTable* TableFactory::GetDataTable(oid_t database_id,
                                      const catalog::Schema* schema,
>>>>>>> a5432e2d
                                      std::string table_name,
                                      size_t tuples_per_tilegroup_count) {
    // create a new backend
    // FIXME: We need a better way of managing these. Why not just embed it in
    //        directly inside of the table object?
    AbstractBackend* backend = new VMBackend();

    DataTable *table =  new DataTable(schema, backend, table_name,
                                      tuples_per_tilegroup_count);
    table->database_id = database_oid;

    // Check if we need this table in the catalog
    if(database_oid != INVALID_OID){
        oid_t table_oid = GetRelationOidFromRelationName(table_name.c_str());
        catalog::Manager::GetInstance().SetLocation( database_oid, table_oid, table);
    }

    return table;

}

bool TableFactory::DropDataTable(oid_t database_oid, oid_t table_oid)
{

    DataTable* table = (DataTable*) catalog::Manager::GetInstance().GetLocation(database_oid, table_oid);

    if(table == nullptr)
      return false;

    delete table;
    return true;
}


} // End storage namespace
} // End nstore namespace
<|MERGE_RESOLUTION|>--- conflicted
+++ resolved
@@ -22,13 +22,8 @@
 namespace nstore {
 namespace storage {
 
-<<<<<<< HEAD
-DataTable* TableFactory::GetDataTable(oid_t database_oid,
-                                      catalog::Schema* schema,
-=======
 DataTable* TableFactory::GetDataTable(oid_t database_id,
                                       const catalog::Schema* schema,
->>>>>>> a5432e2d
                                       std::string table_name,
                                       size_t tuples_per_tilegroup_count) {
     // create a new backend
@@ -38,12 +33,12 @@
 
     DataTable *table =  new DataTable(schema, backend, table_name,
                                       tuples_per_tilegroup_count);
-    table->database_id = database_oid;
+    table->database_id = database_id;
 
     // Check if we need this table in the catalog
-    if(database_oid != INVALID_OID){
+    if(database_id != INVALID_OID){
         oid_t table_oid = GetRelationOidFromRelationName(table_name.c_str());
-        catalog::Manager::GetInstance().SetLocation( database_oid, table_oid, table);
+        catalog::Manager::GetInstance().SetLocation(database_id, table_oid, table);
     }
 
     return table;
