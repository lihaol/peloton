--- conflicted
+++ resolved
@@ -28,12 +28,9 @@
 
  private:
 
-<<<<<<< HEAD
   /** @brief Keeps track of current tile group id being scanned. */
   //oid_t current_tile_group_id_ = 0;
 
-=======
->>>>>>> 92672328
   /** @brief Result of index scan. */
   std::vector<LogicalTile *> result;
 
