## Makefile.am -- Process this file with automake to produce Makefile.in

######################################################################
# EXECUTOR
######################################################################

check_PROGRAMS += \
				  logical_tile_test \
				  mutate_test \
				  materialization_test \
				  seq_scan_test \
				  index_scan_test \
				  limit_test \
<<<<<<< HEAD
				  nested_loop_join_test \
				  merge_join_test \
				  hash_join_test \
=======
				  join_test \
>>>>>>> bf2e709b
				  order_by_test \
				  hash_set_op_test \
				  aggregate_test \
				  append_test \
				  projection_test \
				  tile_group_layout_test

executor_tests_common= 	executor/executor_tests_util.cpp \
						harness.cpp

logical_tile_test_SOURCES = \
							$(executor_tests_common) \
							executor/logical_tile_test.cpp 

materialization_test_SOURCES = \
							   $(executor_tests_common) \
							   executor/materialization_test.cpp 

mutate_test_SOURCES = \
					  $(executor_tests_common) \
					  executor/mutate_test.cpp 

seq_scan_test_SOURCES = \
						$(executor_tests_common) \
						executor/seq_scan_test.cpp 

index_scan_test_SOURCES = \
						  $(executor_tests_common) \
						  executor/index_scan_test.cpp 

limit_test_SOURCES = \
					 $(executor_tests_common) \
					 executor/limit_test.cpp
<<<<<<< HEAD

nested_loop_join_test_SOURCES = \
								$(executor_tests_common) \
								executor/nested_loop_join_test.cpp  \
								executor/join_tests_util.cpp
								

merge_join_test_SOURCES = \
								$(executor_tests_common) \
								executor/merge_join_test.cpp \
								executor/join_tests_util.cpp

hash_join_test_SOURCES = \
								$(executor_tests_common) \
								executor/hash_join_test.cpp \
								executor/join_tests_util.cpp
=======
								
join_test_SOURCES = \
						$(executor_tests_common) \
						executor/join_test.cpp \
						executor/join_tests_util.cpp
>>>>>>> bf2e709b

order_by_test_SOURCES = \
						$(executor_tests_common) \
						executor/order_by_test.cpp 
					
hash_set_op_test_SOURCES = \
						$(executor_tests_common) \
						executor/hash_set_op_test.cpp
						
aggregate_test_SOURCES = \
						$(executor_tests_common) \
						executor/aggregate_test.cpp 
					
append_test_SOURCES = \
					$(executor_tests_common) \
					executor/append_test.cpp					

projection_test_SOURCES = \
					$(executor_tests_common) \
					executor/projection_test.cpp					
					
tile_group_layout_test_SOURCES = \
								 $(executor_tests_common) \
								 executor/tile_group_layout_test.cpp<|MERGE_RESOLUTION|>--- conflicted
+++ resolved
@@ -11,13 +11,7 @@
 				  seq_scan_test \
 				  index_scan_test \
 				  limit_test \
-<<<<<<< HEAD
-				  nested_loop_join_test \
-				  merge_join_test \
-				  hash_join_test \
-=======
 				  join_test \
->>>>>>> bf2e709b
 				  order_by_test \
 				  hash_set_op_test \
 				  aggregate_test \
@@ -51,30 +45,11 @@
 limit_test_SOURCES = \
 					 $(executor_tests_common) \
 					 executor/limit_test.cpp
-<<<<<<< HEAD
-
-nested_loop_join_test_SOURCES = \
-								$(executor_tests_common) \
-								executor/nested_loop_join_test.cpp  \
-								executor/join_tests_util.cpp
-								
-
-merge_join_test_SOURCES = \
-								$(executor_tests_common) \
-								executor/merge_join_test.cpp \
-								executor/join_tests_util.cpp
-
-hash_join_test_SOURCES = \
-								$(executor_tests_common) \
-								executor/hash_join_test.cpp \
-								executor/join_tests_util.cpp
-=======
 								
 join_test_SOURCES = \
 						$(executor_tests_common) \
 						executor/join_test.cpp \
 						executor/join_tests_util.cpp
->>>>>>> bf2e709b
 
 order_by_test_SOURCES = \
 						$(executor_tests_common) \
