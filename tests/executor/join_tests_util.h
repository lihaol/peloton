--- conflicted
+++ resolved
@@ -36,21 +36,14 @@
 
 class JoinTestsUtil {
  public:
-<<<<<<< HEAD
-
-=======
->>>>>>> bea8fd50
   // Create join predicate
   static expression::AbstractExpression *CreateJoinPredicate();
 
   // Create projection
   static planner::ProjectInfo *CreateProjection();
 
-<<<<<<< HEAD
-=======
   // Create complicated join predicate
   static expression::AbstractExpression *CreateComplicatedJoinPredicate();
->>>>>>> bea8fd50
 };
 
 }  // namespace test
