--- conflicted
+++ resolved
@@ -52,12 +52,9 @@
  */
 planner::ProjectInfo *MakeProjectInfoFromTuple(const storage::Tuple *tuple) {
   planner::ProjectInfo::TargetList target_list;
-<<<<<<< HEAD
-  for (oid_t col_id = START_OID; col_id < tuple->GetColumnCount(); col_id++) {
-=======
   planner::ProjectInfo::DirectMapList direct_map_list;
+
   for(oid_t col_id = START_OID; col_id < tuple->GetColumnCount(); col_id++) {
->>>>>>> 11101b74
     auto value = tuple->GetValue(col_id);
     auto expression = expression::ConstantValueFactory(value);
     target_list.emplace_back(col_id, expression);
@@ -100,12 +97,8 @@
       new executor::ExecutorContext(txn));
 
   // Update
-<<<<<<< HEAD
-
   std::vector<oid_t> update_column_ids = {2};
   std::vector<Value> values;
-=======
->>>>>>> 11101b74
   Value update_val = ValueFactory::GetDoubleValue(23.5);
 
   planner::ProjectInfo::TargetList target_list;
@@ -222,7 +215,7 @@
     std::cout << ce.what();
   }
 
-  //tuple->FreeUninlinedData(); // Double freed
+  tuple->FreeUninlinedData();
   delete tuple;
 
   txn_manager.CommitTransaction(txn);
